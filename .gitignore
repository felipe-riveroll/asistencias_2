--- conflicted
+++ resolved
@@ -117,10 +117,5 @@
 *.jsonl.gz.part.5
 
 .envrc
-<<<<<<< HEAD
-
-.crush/
-=======
 .direnv
-.crush
->>>>>>> 3567c327
+.crush